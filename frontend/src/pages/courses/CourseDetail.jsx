--- conflicted
+++ resolved
@@ -244,27 +244,27 @@
         comment: ''
     });
 
-  // Mock related courses
-  const mockRelatedCourses = [
-    {
-      id: 2,
-      title: 'React Hooks in Depth',
-      instructor: 'John Doe',
-      image: 'https://source.unsplash.com/random/400x200?react',
-      rating: 4.7,
-      students: 1245,
-      price: 79.99,
-    },
-    {
-      id: 3,
-      title: 'Mastering Redux',
-      instructor: 'Alex Johnson',
-      image: 'https://source.unsplash.com/random/400x200?javascript',
-      rating: 4.9,
-      students: 987,
-      price: 89.99,
-    },
-  ];
+    // Mock related courses
+    const mockRelatedCourses = [
+        {
+            id: 2,
+            title: 'React Hooks in Depth',
+            instructor: 'John Doe',
+            image: 'https://source.unsplash.com/random/400x200?react',
+            rating: 4.7,
+            students: 1245,
+            price: 79.99,
+        },
+        {
+            id: 3,
+            title: 'Mastering Redux',
+            instructor: 'Alex Johnson',
+            image: 'https://source.unsplash.com/random/400x200?javascript',
+            rating: 4.9,
+            students: 987,
+            price: 89.99,
+        },
+    ];
 
     // Initialize all modules as collapsed by default
     const initializeExpandedModules = (modules) => {
@@ -596,7 +596,6 @@
         }
     }, [id, isAuthenticated]);
 
-<<<<<<< HEAD
     // Transform API data to match expected format
     const transformCourseData = (apiCourse, modulesData = [], reviewsData = [], isUserEnrolled = false, ratingStats = null) => {
         console.log('Transforming course data:', apiCourse);
@@ -719,8 +718,6 @@
         };
     };
 
-=======
->>>>>>> 51efa5c0
     // Transform modules data
     const transformModulesData = (modulesData, courseData, isUserEnrolled = false) => {
         console.log('transformModulesData called with:', { modulesData, courseData, isUserEnrolled });
@@ -999,148 +996,6 @@
         return result;
     };
 
-  // Transform API data to match expected format
-  const transformCourseData = (apiCourse, modulesData = [], reviewsData = [], isUserEnrolled = false, ratingStats = null) => {
-    console.log('Transforming course data:', apiCourse);
-    
-    // Handle image URLs
-    const getImageUrl = (imageField) => {
-      if (!imageField) return 'https://source.unsplash.com/random/1600x500?programming,react';
-      if (typeof imageField === 'string') {
-        // Check if it's already a full URL
-        if (imageField.startsWith('http')) return imageField;
-        // If it's a relative path, prepend the base URL
-        return `${API_CONFIG.baseURL}${imageField}`;
-      }
-      if (imageField.url) return imageField.url;
-      return 'https://source.unsplash.com/random/1600x500?programming,react';
-    };
-
-    // Handle file URLs (e.g., PDFs)
-    const getFileUrl = (fileField) => {
-      if (!fileField) return null;
-      if (typeof fileField === 'string') {
-        if (fileField.startsWith('http')) return fileField;
-        return `${API_CONFIG.baseURL}${fileField}`;
-      }
-      if (fileField.url) return fileField.url;
-      return null;
-    };
-
-    // Handle price calculations
-    const price = parseFloat(apiCourse.price) || 0;
-    const discountPrice = parseFloat(apiCourse.discount_price) || 0;
-    const discount = discountPrice > 0 ? Math.round(((price - discountPrice) / price) * 100) : 0;
-
-    // Calculate total lessons and hours from modules
-    const totalLessons = Array.isArray(modulesData) ? modulesData.reduce((total, module) => {
-      return total + (Array.isArray(module.lessons || module.content) ? (module.lessons || module.content).length : 0);
-    }, 0) : 0;
-
-    const totalHours = Math.round(totalLessons * 0.5); // Estimate 30 minutes per lesson
-
-    // Transform reviews data with real API data
-    const transformedReviews = Array.isArray(reviewsData) ? reviewsData.map(review => ({
-      id: review.id,
-      user: {
-        name: review.user_name || review.user?.username || review.user?.first_name || review.user?.name || 'مستخدم',
-        avatar: getImageUrl(review.user_image || review.user?.profile?.avatar || review.user?.profile_pic || review.avatar),
-        id: review.user?.id || null,
-      },
-      rating: review.rating || 5,
-      date: review.created_at ? new Date(review.created_at).toLocaleDateString('en-US', { 
-        year: 'numeric', 
-        month: 'short', 
-        day: 'numeric' 
-      }) : 'مؤخراً',
-      title: review.title || 'تقييم ممتاز',
-      content: review.review_text || review.content || review.comment || review.text || '',
-      likes: review.like_count || review.helpful_count || review.likes_count || 0,
-      isLiked: review.is_liked_by_user || review.is_liked || false,
-      isOwner: review.is_owner || false,
-      isApproved: review.is_approved !== false,
-      ...review
-    })) : [];
-
-    // Use rating statistics if available
-    const courseRating = ratingStats?.average_rating || apiCourse.average_rating || apiCourse.rating || 4.8;
-    const totalReviews = ratingStats?.review_count || ratingStats?.total_reviews || transformedReviews.length;
-
-    return {
-      id: apiCourse.id,
-      title: apiCourse.title || apiCourse.name || '',
-      subtitle: apiCourse.subtitle || apiCourse.short_description || apiCourse.description?.substring(0, 100) || '',
-      description: apiCourse.description || '',
-      longDescription: apiCourse.description || apiCourse.long_description || apiCourse.content || '',
-      instructor: apiCourse.instructors?.[0]?.name || apiCourse.instructor?.name || apiCourse.teacher?.name || 'مدرس محترف',
-      instructorTitle: apiCourse.instructors?.[0]?.bio || apiCourse.instructor?.title || apiCourse.teacher?.title || 'مدرس محترف',
-      instructorBio: apiCourse.instructors?.[0]?.bio || apiCourse.instructor?.bio || apiCourse.teacher?.bio || '',
-      instructorAvatar: getImageUrl(apiCourse.instructors?.[0]?.profile_pic || apiCourse.instructor?.profile_pic || apiCourse.teacher?.profile_pic),
-      instructorRating: apiCourse.instructor?.rating || apiCourse.teacher?.rating || 4.9,
-      instructorStudents: apiCourse.instructor?.students_count || apiCourse.teacher?.students_count || apiCourse.total_enrollments || 0,
-      instructorCourses: apiCourse.instructor?.courses_count || apiCourse.teacher?.courses_count || 8,
-      bannerImage: getImageUrl(apiCourse.image || apiCourse.banner_image || apiCourse.cover_image),
-      thumbnail: getImageUrl(apiCourse.image || apiCourse.thumbnail || apiCourse.cover_image),
-      category: apiCourse.category?.name || apiCourse.category || 'التدريب الإلكتروني',
-      level: apiCourse.level || 'مبتدئ',
-      duration: apiCourse.duration || `${totalHours} ساعة`,
-      totalHours: totalHours,
-      lectures: totalLessons,
-      resources: apiCourse.resources_count || apiCourse.materials_count || 45,
-      students: apiCourse.total_enrollments || apiCourse.students_count || apiCourse.enrollments_count || 0,
-      rating: courseRating,
-      courseReviews: transformedReviews,
-      price: price,
-      originalPrice: discountPrice > 0 ? price : price,
-      discount: discount,
-      isBestseller: apiCourse.is_featured || apiCourse.is_bestseller || false,
-      lastUpdated: apiCourse.updated_at ? new Date(apiCourse.updated_at).toLocaleDateString('en-US', { year: 'numeric', month: 'long' }) : 'مؤخراً',
-      language: apiCourse.language || 'العربية',
-      captions: apiCourse.captions || ['العربية', 'English'],
-      features: [
-        'وصول مدى الحياة',
-        'الوصول عبر الجوال والتلفاز',
-        'شهادة إتمام الدورة',
-        'ضمان استرداد الأموال خلال 30 يوم',
-        'موارد قابلة للتحميل',
-        'واجبات واختبارات'
-      ],
-      isEnrolled: apiCourse.is_enrolled || false,
-      planPdfUrl: getFileUrl(apiCourse.timeline_pdf || apiCourse.plan_pdf || apiCourse.plan || apiCourse.syllabus_pdf),
-      enrichmentPdfUrl: getFileUrl(apiCourse.enrichment_pdf || apiCourse.resources_pdf || apiCourse.materials_pdf),
-      requirements: apiCourse.requirements || apiCourse.prerequisites || [],
-      whoIsThisFor: apiCourse.who_is_this_for || apiCourse.target_audience || apiCourse.audience || [],
-      modules: transformModulesData(modulesData, apiCourse, isUserEnrolled),
-      curriculum: [
-        { title: 'البداية', duration: '2h 45m', lectures: 5, completed: 2 },
-        { title: 'أنماط React المتقدمة', duration: '4h 15m', lectures: 6, completed: 0 },
-        { title: 'إدارة الحالة مع Redux', duration: '5h 30m', lectures: 6, completed: 0 },
-        { title: 'تحسين الأداء', duration: '3h 45m', lectures: 5, completed: 0 },
-      ],
-      faqs: apiCourse.faqs || [
-        {
-          question: 'كيف يمكنني الوصول إلى دورتي بعد الشراء؟',
-          answer: 'بعد الشراء، يمكنك الوصول إلى دورتك فوراً عن طريق الذهاب إلى "تعلمي" في حسابك. ستكون الدورة متاحة هناك للوصول مدى الحياة.'
-        },
-        {
-          question: 'هل تقدمون شهادة إتمام؟',
-          answer: 'نعم، ستحصل على شهادة إتمام بمجرد إنهاء جميع محتوى الدورة واجتياز أي تقييمات مطلوبة.'
-        },
-        {
-          question: 'هل يمكنني تحميل فيديوهات الدورة؟',
-          answer: 'لأسباب حقوق النشر والترخيص، لا نسمح بتحميل فيديوهات الدورة. ومع ذلك، يمكنك الوصول إليها في أي وقت من خلال منصتنا مع اتصال بالإنترنت.'
-        },
-        {
-          question: 'ماذا لو احتجت إلى مساعدة أثناء الدورة؟',
-          answer: 'يمكنك طرح الأسئلة في منطقة مناقشة الدورة حيث يمكن للمدرب والطلاب الآخرين المساعدة. للمشكلات التقنية، فريق الدعم لدينا متاح على مدار الساعة طوال أيام الأسبوع.'
-        },
-        {
-          question: 'هل هناك ضمان استرداد الأموال؟',
-          answer: 'نعم، نقدم ضمان استرداد الأموال لمدة 30 يوماً إذا لم تكن راضياً عن الدورة لأي سبب.'
-        }
-      ]
-    };
-  };
 
     // Toggle module expansion
     const toggleModule = (moduleId) => {
